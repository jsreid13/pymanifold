--- conflicted
+++ resolved
@@ -145,7 +145,6 @@
         return
 
     def retrieve(self, port_in, attr, port_out):
-<<<<<<< HEAD
         if not port_out:
             if isinstance(port_in, tuple):
                 return self.dg.edges[port_in][attr]
@@ -153,18 +152,6 @@
                 return self.dg.nodes[port_in][attr]
         else:
             return self.dg.edges[(port_in, port_out)][attr]
-
-    def get_channel(self, port_in, port_out=None):
-        return self.dg.edges[port_in]
-=======
-      if not port_out:
-        if isinstance(port_in, tuple):
-          return self.dg.edges[port_in][attr]
-        else:
-          return self.dg.nodes[port_in][attr]
-      else:
-        return self.dg.edges[(port_in, port_out)][attr]
->>>>>>> a5e1ddc6
 
     def get_channel_kind(self, port_in, port_out=None):
         return self.retrieve(port_in,'kind', port_out)
@@ -348,12 +335,6 @@
                 self.dg.nodes[name][key] = attr
         return
 
-<<<<<<< HEAD
-    def get_node(self, name):
-        return self.dg.nodes[name]
-
-=======
->>>>>>> a5e1ddc6
     def get_node_kind(self, name):
         return self.dg.nodes[name]['kind']
 
